# Copyright (c) 2025, NVIDIA CORPORATION.  All rights reserved.
#
# Licensed under the Apache License, Version 2.0 (the "License");
# you may not use this file except in compliance with the License.
# You may obtain a copy of the License at
#
#     http://www.apache.org/licenses/LICENSE-2.0
#
# Unless required by applicable law or agreed to in writing, software
# distributed under the License is distributed on an "AS IS" BASIS,
# WITHOUT WARRANTIES OR CONDITIONS OF ANY KIND, either express or implied.
# See the License for the specific language governing permissions and
# limitations under the License.
import os
import warnings
from contextlib import nullcontext
from pathlib import Path
from typing import Any, NotRequired, Optional, TypedDict, TypeVar, cast

import numpy as np
import ray
import torch
from torchdata.stateful_dataloader import StatefulDataLoader
from transformers import AutoProcessor
from transformers.tokenization_utils_base import PreTrainedTokenizerBase

from nemo_rl.algorithms.interfaces import LossFunction
from nemo_rl.algorithms.loss_functions import (
    ClippedPGLossConfig,
    ClippedPGLossDataDict,
    ClippedPGLossFn,
)
from nemo_rl.algorithms.reward_functions import (
    RewardShapingConfig,
    apply_reward_shaping,
)
from nemo_rl.algorithms.utils import calculate_baseline_and_std_per_prompt, set_seed
from nemo_rl.data import DataConfig
from nemo_rl.data.datasets import AllTaskProcessedDataset, rl_collate_fn
from nemo_rl.data.interfaces import (
    DatumSpec,
)
from nemo_rl.data.llm_message_utils import (
    batched_message_log_to_flat_message,
    get_keys_from_message_log,
)
from nemo_rl.distributed.batched_data_dict import BatchedDataDict
from nemo_rl.distributed.virtual_cluster import (
    ClusterConfig,
    RayVirtualCluster,
)
from nemo_rl.environments.interfaces import (
    EnvironmentInterface,
)
from nemo_rl.experience.rollouts import (
    run_async_multi_turn_rollout,
    run_multi_turn_rollout,
)
from nemo_rl.models.generation.interfaces import (
    GenerationInterface,
)
from nemo_rl.models.generation.vllm import VllmConfig, VllmGeneration
from nemo_rl.models.policy import PolicyConfig
from nemo_rl.models.policy.interfaces import ColocatablePolicyInterface
from nemo_rl.models.policy.lm_policy import Policy
from nemo_rl.utils.checkpoint import CheckpointingConfig, CheckpointManager
from nemo_rl.utils.logger import (
    Logger,
    LoggerConfig,
    print_message_log_samples,
)
from nemo_rl.utils.nsys import maybe_gpu_profile_step
from nemo_rl.utils.timer import TimeoutChecker, Timer

# ===============================================================================
# Configuration
# ===============================================================================
TokenizerType = TypeVar("TokenizerType", bound=PreTrainedTokenizerBase)


class GRPOConfig(TypedDict):
    num_prompts_per_step: int
    num_generations_per_prompt: int
    max_num_epochs: int
    max_num_steps: int
    max_rollout_turns: int
    normalize_rewards: bool
    use_leave_one_out_baseline: bool
    val_period: int
    val_batch_size: int
    val_at_start: bool
    max_val_samples: int
    seed: int
<<<<<<< HEAD
    reward_shaping: RewardShapingConfig
    reward_scaling: NotRequired[dict[str, float]]
    dapo_batch_multiplier: NotRequired[int]
=======
    overlong_filtering: NotRequired[bool]
>>>>>>> 5a9f7acc


class GRPOSaveState(TypedDict):
    consumed_samples: int
    current_step: int
    current_epoch: int
    total_steps: int
    val_reward: NotRequired[
        float
    ]  # Optional field - may not be present during training


def _default_grpo_save_state() -> GRPOSaveState:
    return {
        "consumed_samples": 0,
        "current_step": 0,
        "current_epoch": 0,
        "total_steps": 0,
        "val_reward": -99999999.0,
    }


class GRPOLoggerConfig(LoggerConfig):
    num_val_samples_to_print: int  # number of val samples to print to stdout


class MasterConfig(TypedDict):
    policy: PolicyConfig
    loss_fn: ClippedPGLossConfig
    env: dict[str, Any]
    data: DataConfig
    grpo: GRPOConfig
    logger: GRPOLoggerConfig
    cluster: ClusterConfig
    checkpointing: CheckpointingConfig


# ===============================================================================
# Setup & Initialization
# ===============================================================================


def setup(
    master_config: MasterConfig,
    tokenizer: TokenizerType,
    dataset: AllTaskProcessedDataset,
    val_dataset: Optional[AllTaskProcessedDataset],
    processor: Optional[AutoProcessor] = None,
) -> tuple[
    ColocatablePolicyInterface,
    Optional[GenerationInterface],
    tuple[RayVirtualCluster, RayVirtualCluster],
    StatefulDataLoader,
    Optional[StatefulDataLoader],
    ClippedPGLossFn,
    Logger,
    CheckpointManager,
    GRPOSaveState,
    MasterConfig,
]:
    """Main entry point for running GRPO algorithm.

    Returns:
        tuple of policy, cluster, dataloader, tokenizer, loss_fn, math_env, logger, master_config, val_dataloader
    """
    # Extract individual configs for easier access
    policy_config = master_config["policy"]
    generation_config = master_config["policy"]["generation"]
    loss_config = master_config["loss_fn"]
    grpo_config = master_config["grpo"]
    data_config = master_config["data"]
    logger_config = master_config["logger"]
    cluster_config = master_config["cluster"]

    assert generation_config is not None, (
        "A generation config in the PolicyConfig is required for GRPO"
    )

    # Set seed for all random number generators
    set_seed(grpo_config["seed"])

    # ==========================
    #         Logger
    # ==========================
    logger = Logger(logger_config)
    logger.log_hyperparams(master_config)

    # ==========================
    #      Checkpointing
    # ==========================
    checkpointer = CheckpointManager(master_config["checkpointing"])
    last_checkpoint_path = checkpointer.get_latest_checkpoint_path()
    grpo_save_state: Optional[GRPOSaveState] = cast(
        Optional[GRPOSaveState], checkpointer.load_training_info(last_checkpoint_path)
    )
    if grpo_save_state is None:
        grpo_save_state = _default_grpo_save_state()

    # ==========================
    #           Data
    # ==========================
    train_batch_size = (
        grpo_config["num_prompts_per_step"]
        * grpo_config.get("dapo_batch_multiplier", 1)
        if grpo_config["use_dynamic_sampling"]
        else grpo_config["num_prompts_per_step"]
    )
    dataloader = StatefulDataLoader(
        dataset,
        batch_size=train_batch_size,
        shuffle=data_config["shuffle"],
        collate_fn=rl_collate_fn,
        drop_last=True,
    )

    if last_checkpoint_path is not None:
        dataloader_state_dict = torch.load(
            os.path.join(last_checkpoint_path, "train_dataloader.pt")
        )
        dataloader.load_state_dict(dataloader_state_dict)

    print(f"  ✓ Training dataloader loaded with {len(dataset)} samples", flush=True)

    # Load validation dataset if provided
    val_dataloader: Optional[StatefulDataLoader] = None
    # If validation is enabled, load the validation dataloader
    if grpo_config["val_period"] > 0 or grpo_config["val_at_start"]:
        assert val_dataset is not None, (
            "Validation dataset is required if validation is enabled"
        )
        val_dataloader = StatefulDataLoader(
            val_dataset,
            batch_size=grpo_config["val_batch_size"],
            shuffle=False,
            collate_fn=rl_collate_fn,
        )
        print(
            f"  ✓ Validation dataloader loaded with {len(val_dataset)} samples",
            flush=True,
        )

    # ==========================
    #          Cluster
    # ==========================
    print("\n▶ Setting up compute cluster...", flush=True)
    colocated_inference = generation_config["colocated"]["enabled"]

    if colocated_inference:
        cluster = RayVirtualCluster(
            name="grpo_policy_cluster",
            bundle_ct_per_node_list=[cluster_config["gpus_per_node"]]
            * cluster_config["num_nodes"],
            use_gpus=True,
            num_gpus_per_node=cluster_config["gpus_per_node"],
            max_colocated_worker_groups=1
            if generation_config["backend"] == "megatron"
            else 2,
        )
        train_cluster = cluster
        inference_cluster = cluster
        print(
            f"  ✓ Ray cluster initialized with {cluster_config['num_nodes']} nodes",
            flush=True,
        )

    else:
        assert generation_config["backend"] != "megatron", (
            "Non-colocated inference is not supported for Megatron generation backends. "
            "Please use vLLM backend for generation."
        )

        # train resources will be updated through overall and inference resources below
        train_gpus_per_node = cluster_config["gpus_per_node"]
        train_nodes = cluster_config["num_nodes"]

        inference_resources = generation_config["colocated"]["resources"]
        inference_gpus_per_node = inference_resources["gpus_per_node"]
        inference_nodes = inference_resources["num_nodes"]

        # validate and configure resources
        if cluster_config["num_nodes"] == 1:
            assert inference_gpus_per_node > 0, (
                "policy.generation.colocated.resources.gpus_per_node must be > 0 "
                "when cluster.num_nodes = 1 and inference is non-colocated, "
                f"but got {inference_gpus_per_node}."
            )
            assert inference_nodes is None or inference_nodes == 1, (
                "policy.generation.colocated.resources.num_nodes must be 1 or set to null "
                "when cluster.num_nodes = 1 and inference is non-colocated, "
                f"but got {inference_nodes}."
            )
            inference_nodes = 1
            train_gpus_per_node -= inference_gpus_per_node
        else:
            assert inference_nodes > 0, (
                "policy.generation.colocated.resources.num_nodes must be > 0 "
                "when cluster.num_nodes > 1 and inference is non-colocated, "
                f"but got {inference_nodes}."
            )
            assert (
                inference_gpus_per_node is None
                or inference_gpus_per_node == cluster_config["gpus_per_node"]
            ), (
                "policy.generation.colocated.resources.gpus_per_node must be equal to cluster.gpus_per_node or set to null "
                "when cluster.num_nodes > 1 and inference is non-colocated, "
                f"but got {inference_gpus_per_node}."
            )
            inference_gpus_per_node = cluster_config["gpus_per_node"]
            train_nodes -= inference_nodes

        # initialize train cluster
        train_cluster = RayVirtualCluster(
            name="grpo_train_cluster",
            bundle_ct_per_node_list=[train_gpus_per_node] * train_nodes,
            use_gpus=True,
            num_gpus_per_node=train_gpus_per_node,
            max_colocated_worker_groups=1,
        )
        print(
            f"  ✓ Ray train cluster initialized with {train_nodes} nodes with {train_gpus_per_node} GPUs per node",
            flush=True,
        )

        # initialize inference cluster
        inference_cluster = RayVirtualCluster(
            name="grpo_inference_cluster",
            bundle_ct_per_node_list=[inference_gpus_per_node] * inference_nodes,
            use_gpus=True,
            num_gpus_per_node=inference_gpus_per_node,
            max_colocated_worker_groups=1,
        )
        print(
            f"  ✓ Ray inference cluster initialized with {inference_nodes} nodes with {inference_gpus_per_node} GPUs per node",
            flush=True,
        )

    # ==========================
    #   Training and Inference
    # ==========================
    print("\n▶ Setting up model and training...", flush=True)

    # vllm model loading prefers clean environment, initialize policy_generation before policy (#52 will fix this)
    backend = generation_config["backend"]
    generation_config["model_name"] = policy_config["model_name"]  # Needed for vLLM

    if backend == "megatron":
        policy_generation = None
        print(
            f"  ✓ Using {backend} backend for generation with {policy_config['model_name']}",
            flush=True,
        )
    elif backend == "vllm":
        generation_config = cast(VllmConfig, generation_config)
        if generation_config["vllm_cfg"]["precision"] == "fp8":
            assert loss_config["use_importance_sampling_correction"] is True, (
                "Importance sampling must be enabled for vLLM FP8 generation for good convergence!"
            )

        policy_generation = VllmGeneration(
            cluster=inference_cluster, config=generation_config
        )
        # Worker groups are not initialized until the first call to run something on workergroups.
        # vllm 0.8 fails in initialization if its called in the first training step since it has no clean view of the GPU memory (HF is sharing the same memory).
        policy_generation.finish_generation()
        print(
            f"  ✓ Using vLLM backend for generation with {policy_config['model_name']}",
            flush=True,
        )

    if last_checkpoint_path:
        weights_path = Path(last_checkpoint_path) / "policy" / "weights"
        optimizer_path = Path(last_checkpoint_path) / "policy" / "optimizer"
    else:
        weights_path = None
        optimizer_path = None

    if policy_config.get("megatron_cfg", {}).get("enabled", False):
        ## NOTE: this is equal to the total number of scheduler steps
        total_train_iters = min(grpo_config["max_num_steps"], len(dataloader))
        policy_config["megatron_cfg"]["train_iters"] = total_train_iters

    policy = Policy(
        cluster=train_cluster,
        config=policy_config,
        tokenizer=tokenizer,
        processor=processor,
        weights_path=weights_path,
        optimizer_path=optimizer_path,
        init_optimizer=True,
    )

    # if it is not colocated inference, initialize collective communication for update weights
    if not colocated_inference:
        ip, port = train_cluster.get_master_address_and_port()
        print(f"Using ip: {ip}, port: {port} for collective communication", flush=True)
        # inference cluster + head node of the train cluster
        world_size = inference_nodes * inference_gpus_per_node + 1
        # init collective
        futures_train = policy.init_collective(ip, port, world_size)
        futures_inference = policy_generation.init_collective(ip, port, world_size)  # type: ignore
        # wait for all futures to complete
        ray.get(futures_train + futures_inference)

    # prepare refit info
    state_dict_info = policy.prepare_refit_info()
    policy_generation.prepare_refit_info(state_dict_info)

    loss_fn = ClippedPGLossFn(loss_config)

    print("\n" + "=" * 60)
    print(" " * 18 + "SETUP COMPLETE")
    print("=" * 60 + "\n", flush=True)

    return (
        policy,
        policy_generation,
        (train_cluster, inference_cluster),
        dataloader,
        val_dataloader,
        loss_fn,
        logger,
        checkpointer,
        grpo_save_state,
        master_config,
    )


# ===============================================================================
# Core Algorithm Functions
# ===============================================================================


def _should_use_async_rollouts(master_config: MasterConfig) -> bool:
    """Determine if async rollouts should be used based on the configuration.

    Returns True if vLLM backend is used with async_engine enabled.
    """
    generation_config = master_config["policy"]["generation"]
    if generation_config is None:
        return False

    backend = generation_config.get("backend", "")
    if backend != "vllm":
        return False

    vllm_cfg = generation_config.get("vllm_cfg", {})
    return vllm_cfg.get("async_engine", False)


def refit_policy_generation(
    policy: ColocatablePolicyInterface,
    policy_generation: GenerationInterface,
    colocated_inference: bool,
    _refit_buffer_size_gb: Optional[int] = None,
    timer: Optional[Timer] = None,
) -> None:
    """Refit the policy generation interface with the latest policy weights.

    Args:
        policy: The policy to provide weights to the inference engine.
        policy_generation: The inference engine to refit.
        _refit_buffer_size_gb: The size of the buffer to use for refitting.
            If it is None, the buffer size will be computed by the remaining memory.
            This parameter is primarily used for testing.
    """
    if colocated_inference:
        policy.offload_before_refit()
        policy_generation.prepare_for_generation(tags=["weights"])

    # Create a context manager that does nothing when timer is None
    timer_context = (
        timer.time("prepare_for_generation/transfer_and_update_weights")
        if timer is not None
        else nullcontext()
    )
    with timer_context:
        # update weights
        update_success = False
        if colocated_inference:
            # get model param keys, which is grouped by size
            grouped_param_keys = policy.prepare_weights_for_ipc(
                _refit_buffer_size_gb=_refit_buffer_size_gb
            )
            total_num_keys = sum(len(k) for k in grouped_param_keys)
            print(
                f"[Refit] Split {total_num_keys} keys into {len(grouped_param_keys)} groups",
                flush=True,
            )
            # do update
            for keys in grouped_param_keys:
                ipc_handles = policy.get_weights_ipc_handles(keys)
                update_success = policy_generation.update_weights_from_ipc_handles(
                    ipc_handles
                )
                if not update_success:
                    break
        else:
            # update weights through nccl
            futures_train = policy.broadcast_weights_for_collective()
            futures_inference = policy_generation.update_weights_from_collective()
            # wait for all futures to complete
            ray.get(futures_train)
            results = ray.get(futures_inference)
            update_success = all(result for result in results if result is not None)

        # check if update is successful
        if not update_success:
            error_tag = "cuda-ipc" if colocated_inference else "nccl"
            error_message = (
                "❌ Error: Updating weights for the generation policy failed during refit.\n"
                f"This often indicates an issue with {error_tag} or "
                "a problem within the generation backend (e.g., vLLM worker).\n"
            )
            raise RuntimeError(error_message)

    if colocated_inference:
        policy.offload_after_refit()
        policy_generation.prepare_for_generation(tags=["kv_cache"])


# ===============================================================================
# Training & Validation
# ===============================================================================


def dynamic_sampling(
    repeated_batch: BatchedDataDict[DatumSpec],
    prompts: torch.Tensor,
    std: torch.Tensor,
    baseline: torch.Tensor,
    num_gen_batches: int,
    master_config: MasterConfig,
    timer: Timer,
    batch_cache: BatchedDataDict[DatumSpec] = None,
) -> BatchedDataDict[DatumSpec]:
    """Implements the dynamic sampling algorithm to select prompts with non-zero standard deviation.

    This function filters the current batch to retain only those prompts that have a non-zero standard deviation.
    If the current batch has fewer number of prompts with non-zero standard deviation than the required batch size, defined as num_prompts_per_step * num_generations_per_prompt,
    we store it in the batch_cache to be used in later iterations.
    If the current batch has more number of prompts with non-zero standard deviation than the required batch size, defined as num_prompts_per_step * num_generations_per_prompt,
    the batch is sliced to ensure batch size is num_prompts_per_step * num_generations_per_prompt.
    is_batch_complete is set to False to indicate that the current batch is not enough to meet the required batch size. This is used as a signal in the GRPO training loop
    to continue sampling or proceed to training.
    This approach is based on the dynamic sampling algorithm from the DAPO paper:
    https://arxiv.org/pdf/2503.14476.

    Args:
        repeated_batch (BatchedDataDict[DatumSpec]): The current batch of data containing prompts, responses, rewards, baselines, and std.
        std (torch.Tensor): Tensor representing the standard deviation for each prompt group.
        baseline (torch.Tensor): Baseline values for each prompt group.
        num_gen_batches (int): Number of generation batches processed at the current step.
        master_config (MasterConfig): Configuration containing GRPO and policy settings.
        batch_cache (BatchedDataDict[DatumSpec], optional): Cache storing previously selected prompts with non-zero std.

    Returns:
        tuple: A tuple containing:
            - repeated_batch (BatchedDataDict[DatumSpec]): Updated batch with selected prompts.
            - is_batch_complete (bool): Indicates if the batch has enough samples with non-zero std for training.
            - batch_cache (BatchedDataDict[DatumSpec]): Updated cache for future iterations.
    """
    # is_batch_complete is used to indicate if the current batch was able to generate enough prompts with non-zero std.
    is_batch_complete = True

    # Store the baseline, std and total_reward for the current unfiltered batch.
    repeated_batch["baseline"] = baseline
    repeated_batch["std"] = std
    total_rewards = repeated_batch["total_reward"]
    # Dynamic sampling algorithm (used in DAPO algorithm)
    # This block implements dynamic sampling by selecting prompt groups with non-zero std.
    # If sampled prompts (with non-zero std) are fewer than num_prompts_per_step * num_generations_per_prompt, continue sampling until max_num_gen_batches is reached.
    if master_config["grpo"]["use_dynamic_sampling"]:
        with timer.time("dynamic_sampling"):
            # Get the prompt indices with non-zero std
            non_zero_std_mask = std != 0.0
            keep_prompt_indices = torch.arange(
                len(non_zero_std_mask), device=std.device
            )[non_zero_std_mask].tolist()

            # Only select the inputs that have non-zero std
            # total_reward is already a part of repeated_batch so we don't need to add it again
            repeated_batch = repeated_batch.select_indices(keep_prompt_indices)
            repeated_batch["std"] = std[keep_prompt_indices]
            repeated_batch["baseline"] = baseline[keep_prompt_indices]

            # Store filtered and total rewards to track them separately
            filtered_rewards = repeated_batch["total_reward"]
            repeated_batch["total_reward"] = total_rewards
            repeated_batch["filtered_reward"] = filtered_rewards

            # Store the total_reward for the current filtered batch.
            # If none of the prompts in current batch have non-zero std, repeated_batch.size will be 0.
            # In this case, the current batch will be ignored and the next batch will be processed and we generate responses for it.
            if repeated_batch.size > 0:
                # Concatenate the previous partially filled batch with the current batch. This serves as a cache to store and collect the prompts with non-zero std.
                # This is used in the next iteration when the current batch is not enough to fill the buffer.
                batch_cache = (
                    repeated_batch
                    if batch_cache is None
                    else BatchedDataDict.from_batches([batch_cache, repeated_batch])
                )
                repeated_batch = batch_cache

            generation_sample_buffer_size = repeated_batch.size
            train_prompts_size = (
                master_config["grpo"]["num_prompts_per_step"]
                * master_config["grpo"]["num_generations_per_prompt"]
            )

            # If the generation samples size is smaller than a fixed threshold (train_prompts_size), keep generating by processing the next batch
            if generation_sample_buffer_size < train_prompts_size:
                max_num_gen_batches = master_config["grpo"].get(
                    "max_num_gen_batches", 0
                )
                if max_num_gen_batches <= 0 or num_gen_batches <= max_num_gen_batches:
                    print(
                        f"Generation sample buffer size: {generation_sample_buffer_size} is smaller than train_prompts_size: {train_prompts_size}. Processed {num_gen_batches} batches so far out of {max_num_gen_batches}."
                    )
                    is_batch_complete = False
                else:
                    raise ValueError(
                        f"Dynamic sampling has reached the maximum allowed number of batches ({max_num_gen_batches}). Consider evaluating the complexity of your data or adjusting the num_prompts_per_step or num_generations_per_prompt parameters to enhance the diversity of the samples."
                    )
            else:
                #  Slice the batch, rewards, baselines and std to ensure batch size is train_prompts_size
                repeated_batch = repeated_batch.slice(0, train_prompts_size)

    return repeated_batch, is_batch_complete, batch_cache


def scale_rewards(
    repeated_batch: BatchedDataDict[DatumSpec], master_config: MasterConfig
) -> BatchedDataDict[DatumSpec]:
    """Scale the rewards according to the reward_scaling config."""
    # For math environments, correct answers get a reward of 1.0 and incorrect answers get a reward of 0.0.
    # We scale the rewards according to the reward_scaling config.
    if master_config["grpo"]["reward_scaling"]["enabled"]:
        rewards = repeated_batch["total_reward"]
        rewards[rewards == 1.0] = master_config["grpo"]["reward_scaling"]["correct"]
        rewards[rewards == 0.0] = master_config["grpo"]["reward_scaling"]["incorrect"]
        repeated_batch["total_reward"] = rewards
    return repeated_batch


def grpo_train(
    policy: ColocatablePolicyInterface,
    policy_generation: Optional[GenerationInterface],
    dataloader: StatefulDataLoader,
    val_dataloader: Optional[StatefulDataLoader],
    tokenizer: TokenizerType,
    loss_fn: LossFunction,
    task_to_env: dict[str, EnvironmentInterface],
    val_task_to_env: Optional[dict[str, EnvironmentInterface]],
    logger: Logger,
    checkpointer: CheckpointManager,
    grpo_save_state: GRPOSaveState,
    master_config: MasterConfig,
    processor: Optional[AutoProcessor] = None,
) -> None:
    """Run GRPO training algorithm."""
    timer = Timer()
    timeout = TimeoutChecker(
        timeout=master_config["checkpointing"]["checkpoint_must_save_by"],
        fit_last_save_time=True,
    )
    timeout.start_iterations()

    NEED_REFIT = True
    # If policy_generation is None, use the policy as the generation interface (megatron framework backend)
    if policy_generation is None:
        policy_generation = policy  # type: ignore
        NEED_REFIT = False
    POLICY_GENERATION_STALE = True  # tracks if generation needs a refit before running
    assert policy_generation is not None  # for mypy type check

    # common config/state itmes
    current_step = grpo_save_state["current_step"]  # current step within an epoch
    total_steps = grpo_save_state["total_steps"]  # total steps across all epochs
    max_num_steps = master_config["grpo"][
        "max_num_steps"
    ]  # max number of steps to train for
    current_epoch = grpo_save_state["current_epoch"]  # current epoch
    max_num_epochs = master_config["grpo"][
        "max_num_epochs"
    ]  # max number of epochs to train for
    consumed_samples = grpo_save_state[
        "consumed_samples"
    ]  # total samples consumed across all epochs
    val_at_start = master_config["grpo"]["val_at_start"]
    val_period = master_config["grpo"]["val_period"]
    colocated_inference = master_config["policy"]["generation"]["colocated"]["enabled"]

    # Run validation at the start if configured
    if val_at_start and current_step == 0:
        print("\n🔍 Running initial validation...", flush=True)
        if NEED_REFIT and POLICY_GENERATION_STALE:
            refit_policy_generation(policy, policy_generation, colocated_inference)
            POLICY_GENERATION_STALE = False
        else:
            policy_generation.prepare_for_generation()
        val_metrics, validation_timings = validate(
            policy_generation,
            val_dataloader,
            tokenizer,
            val_task_to_env,
            step=0,
            master_config=master_config,
        )
        policy_generation.finish_generation()
        logger.log_metrics(val_metrics, current_step, prefix="validation")
        logger.log_metrics(validation_timings, current_step, prefix="timing/validation")

<<<<<<< HEAD
    # batch cache is used for DAPO. We store prompts with non-zero standard deviation in this cache.
    batch_cache: BatchedDataDict[DatumSpec] = None
    # This is the number of batches we processed so far at each step to generate responses whose std is non-zero. Maximum threshold is set by max_num_gen_batches. Used in the case of dynamic sampling.
    num_gen_batches = 0
    # Run grpo/dapo training loop (single-turn)
    for batch in dataloader:
        print(
            f"\n{'=' * 25} Step {step + 1}/{min(len(dataloader), master_config['grpo']['max_num_steps'])} {'=' * 25}"
        )
        maybe_gpu_profile_step(policy, step + 1)
        if policy != policy_generation:
            maybe_gpu_profile_step(policy_generation, step + 1)
        val_metrics, validation_timings = None, None

        with timer.time("total_step_time"):
            # Prepare batch
            print("▶ Preparing batch...")
            with timer.time("data_processing"):
                # Repeat batch items
                repeated_batch: BatchedDataDict[DatumSpec] = batch.repeat_interleave(
                    master_config["grpo"]["num_generations_per_prompt"]
                )
                # Convert LLMMessageLogType to FlatMessagesType for generation
                batched_flat, input_lengths = batched_message_log_to_flat_message(
                    repeated_batch["message_log"],
                    pad_value_dict={"token_ids": tokenizer.pad_token_id},
                )
                input_ids = batched_flat["token_ids"]

            # Generate responses - this updates the LLMMessageLogType in repeated_batch
            print(f"▶ Generating responses for batch of size {repeated_batch.size}...")
            with timer.time("prepare_for_generation"):
                if NEED_REFIT and POLICY_GENERATION_STALE:
                    refit_policy_generation(
                        policy, policy_generation, colocated_inference, timer=timer
                    )
                    POLICY_GENERATION_STALE = False
                else:
                    policy_generation.prepare_for_generation()

            num_gen_batches += 1
            with timer.time("generation"):
                # Use async rollouts if vLLM async engine is enabled
                if _should_use_async_rollouts(master_config):
                    (
                        repeated_batch,
                        rollout_metrics,
                    ) = run_async_multi_turn_rollout(
                        policy_generation=policy_generation,
                        input_batch=repeated_batch,
                        tokenizer=tokenizer,
                        task_to_env=task_to_env,
                        max_seq_len=master_config["policy"][
                            "max_total_sequence_length"
                        ],
                        max_rollout_turns=master_config["grpo"]["max_rollout_turns"],
                        greedy=False,
=======
    while current_epoch < max_num_epochs and total_steps < max_num_steps:
        print(f"\n{'=' * 25} Epoch {current_epoch + 1}/{max_num_epochs} {'=' * 25}")
        # Run grpo training (single-turn)
        batch: BatchedDataDict[DatumSpec]

        for batch in dataloader:
            print(
                f"\n{'=' * 25} Step {current_step + 1}/{min(len(dataloader), max_num_steps)} {'=' * 25}",
                flush=True,
            )
            maybe_gpu_profile_step(policy, total_steps + 1)
            if policy != policy_generation:
                maybe_gpu_profile_step(policy_generation, total_steps + 1)
            val_metrics, validation_timings = None, None

            with timer.time("total_step_time"):
                # Prepare batch
                print("▶ Preparing batch...", flush=True)
                with timer.time("data_processing"):
                    # Repeat batch items
                    repeated_batch: BatchedDataDict[DatumSpec] = (
                        batch.repeat_interleave(
                            master_config["grpo"]["num_generations_per_prompt"]
                        )
>>>>>>> 5a9f7acc
                    )
                    # Convert LLMMessageLogType to FlatMessagesType for generation
                    batched_flat, input_lengths = batched_message_log_to_flat_message(
                        repeated_batch["message_log"],
                        pad_value_dict={"token_ids": tokenizer.pad_token_id},
                    )
<<<<<<< HEAD

                policy_generation.finish_generation()

            repeated_batch = scale_rewards(repeated_batch, master_config)
            # Process rewards with custom reward function
            if master_config["grpo"]["reward_shaping"]["enabled"]:
                repeated_batch = apply_reward_shaping(
                    repeated_batch, master_config["grpo"]["reward_shaping"]
                )

            # Calculate rewards & advantages
            print("▶ Processing rewards...")
            with timer.time("reward_calculation"):
                # Extract rewards from final_batch
                rewards = repeated_batch["total_reward"]

                print("▶ Computing advantages...")
                baseline, std = calculate_baseline_and_std_per_prompt(
                    input_ids,
                    rewards,
                    torch.ones_like(rewards),
                    leave_one_out_baseline=master_config["grpo"][
                        "use_leave_one_out_baseline"
                    ],
                )

                # Apply dynamic sampling to filter prompts with non-zero std (DAPO algorithm)
                repeated_batch, is_batch_complete, batch_cache = dynamic_sampling(
                    repeated_batch,
                    input_ids,
                    std,
                    baseline,
                    num_gen_batches,
                    master_config,
                    timer,
                    batch_cache,
                )
                # Get the updated rewards and baselines. For DAPO, these rewards and baselines only correspond to the prompts with non-zero std.
                rewards = (
                    repeated_batch["total_reward"]
                    if not master_config["grpo"]["use_dynamic_sampling"]
                    else repeated_batch["filtered_reward"]
                )
                baseline = repeated_batch["baseline"]
                std = repeated_batch["std"]

                # If the current batch is not enough to fill the buffer during dynamic sampling, we update the cache and process the next batch.
                if not is_batch_complete:
                    continue

                advantages = (rewards - baseline).unsqueeze(-1)
=======
                    input_ids = batched_flat["token_ids"]
>>>>>>> 5a9f7acc

                # Generate responses - this updates the LLMMessageLogType in repeated_batch
                print(
                    f"▶ Generating responses for batch of size {repeated_batch.size}...",
                    flush=True,
                )
                with timer.time("prepare_for_generation/total"):
                    if NEED_REFIT and POLICY_GENERATION_STALE:
                        refit_policy_generation(
                            policy, policy_generation, colocated_inference, timer=timer
                        )
                        POLICY_GENERATION_STALE = False
                    else:
                        policy_generation.prepare_for_generation()

                with timer.time("generation"):
                    # Use async rollouts if vLLM async engine is enabled
                    if _should_use_async_rollouts(master_config):
                        (
                            repeated_batch,
                            rollout_metrics,
                        ) = run_async_multi_turn_rollout(
                            policy_generation=policy_generation,
                            input_batch=repeated_batch,
                            tokenizer=tokenizer,
                            task_to_env=task_to_env,
                            max_seq_len=master_config["policy"][
                                "max_total_sequence_length"
                            ],
                            max_rollout_turns=master_config["grpo"][
                                "max_rollout_turns"
                            ],
                            greedy=False,
                        )
                    else:
                        repeated_batch, rollout_metrics = run_multi_turn_rollout(
                            policy_generation=policy_generation,
                            input_batch=repeated_batch,
                            tokenizer=tokenizer,
                            task_to_env=task_to_env,
                            max_seq_len=master_config["policy"][
                                "max_total_sequence_length"
                            ],
                            max_rollout_turns=master_config["grpo"][
                                "max_rollout_turns"
                            ],
                            greedy=False,
                        )
                    policy_generation.finish_generation()

                # Calculate rewards & advantages
                print("▶ Processing rewards...,", flush=True)
                with timer.time("reward_calculation"):
                    # Extract rewards from final_batch
                    rewards = repeated_batch["total_reward"]

                    print("▶ Computing advantages...", flush=True)
                    baseline, std = calculate_baseline_and_std_per_prompt(
                        input_ids,
                        rewards,
                        torch.ones_like(rewards),
                        leave_one_out_baseline=master_config["grpo"][
                            "use_leave_one_out_baseline"
                        ],
                    )
                    advantages = (rewards - baseline).unsqueeze(-1)

                    if master_config["grpo"]["normalize_rewards"]:
                        # don't sharpen the ones with no variation
                        zero_std_mask = std > 0
                        advantages[zero_std_mask] = (
                            advantages[zero_std_mask] / std.unsqueeze(-1)[zero_std_mask]
                        )

                with timer.time("data_processing"):
                    use_overlong_filtering = master_config["grpo"]["overlong_filtering"]
                    if use_overlong_filtering:
                        loss_multiplier = repeated_batch["loss_multiplier"].clone()
                        truncated = repeated_batch["truncated"]

                        if isinstance(truncated, list):
                            truncated = torch.tensor(truncated, dtype=torch.bool)

                        loss_multiplier[truncated] = 0
                        repeated_batch["loss_multiplier"] = loss_multiplier
                    # Add loss mask and advantages to each message in LLMMessageLogType
                    for i, message_log in enumerate(repeated_batch["message_log"]):
                        for j, message in enumerate(message_log):
                            if message["role"] == "assistant":
                                message["token_loss_mask"] = torch.ones_like(
                                    message["token_ids"]
                                )
                            else:
                                message["token_loss_mask"] = torch.zeros_like(
                                    message["token_ids"]
                                )
                            if "generation_logprobs" not in message:
                                message["generation_logprobs"] = torch.zeros_like(
                                    message["token_ids"], dtype=torch.float32
                                )
                            message["advantages"] = advantages[i].expand(
                                message["token_ids"].shape
                            )

                    # Convert updated LLMMessageLogType to FlatMessagesType for training
                    flat_messages, input_lengths = batched_message_log_to_flat_message(
                        repeated_batch["message_log"],
                        pad_value_dict={"token_ids": tokenizer.pad_token_id},
                        make_sequence_length_divisible_by=master_config["policy"][
                            "make_sequence_length_divisible_by"
                        ],
                    )

                    # Create training data from flattened messages
                    train_data = BatchedDataDict[ClippedPGLossDataDict](
                        {
                            "input_ids": flat_messages["token_ids"],
                            "input_lengths": input_lengths,
                            "advantages": flat_messages["advantages"],
                            "generation_logprobs": flat_messages["generation_logprobs"],
                            "token_mask": flat_messages["token_loss_mask"],
                            "sample_mask": repeated_batch["loss_multiplier"],
                        }
                    )
                    # this will be mini-batched inside the policy, so maintain the packed multimodal structure
                    train_data.update(
                        flat_messages.get_multimodal_dict(as_tensors=False)
                    )
                    train_data.to("cpu")

                print("▶ Preparing for logprob inference...", flush=True)
                with timer.time("logprob_inference_prep"):
                    policy.prepare_for_lp_inference()

                print("▶ Computing logprobs...", flush=True)
                with timer.time("policy_and_reference_logprobs"):
                    fprop_logprobs = policy.get_logprobs(train_data)["logprobs"]
                    reference_logprobs = policy.get_reference_policy_logprobs(
                        train_data
                    )["reference_logprobs"]
                    train_data["prev_logprobs"] = fprop_logprobs
                    train_data["reference_policy_logprobs"] = reference_logprobs

                print("▶ Preparing for training...", flush=True)
                with timer.time("training_prep"):
                    policy.prepare_for_training()  # set model train and reload optim to GPU
                    POLICY_GENERATION_STALE = True

                print("▶ Training policy...", flush=True)
                with timer.time("policy_training"):
                    train_results = policy.train(train_data, loss_fn)

                is_last_step = (total_steps + 1 >= max_num_steps) or (
                    (current_epoch + 1 == max_num_epochs)
                    and (current_step + 1 == len(dataloader))
                )

                # Run validation if it's a validation step
                if val_period > 0 and (total_steps + 1) % val_period == 0:
                    if NEED_REFIT and POLICY_GENERATION_STALE:
                        refit_policy_generation(
                            policy, policy_generation, colocated_inference
                        )
                        POLICY_GENERATION_STALE = False
                    else:
                        policy_generation.prepare_for_generation()
                    val_metrics, validation_timings = validate(
                        policy_generation,
                        val_dataloader,
                        tokenizer,
                        val_task_to_env,
                        step=total_steps + 1,
                        master_config=master_config,
                    )
                    policy_generation.finish_generation()
                    logger.log_metrics(
                        validation_timings, total_steps + 1, prefix="timing/validation"
                    )
                    logger.log_metrics(
                        val_metrics, total_steps + 1, prefix="validation"
                    )
<<<<<<< HEAD
                    checkpointer.finalize_checkpoint(checkpoint_path)

        # Logging
        # Log training data
        log_data = {"content": flat_messages["content"]}
        log_data["generation_logprobs"] = train_data["generation_logprobs"].tolist()
        log_data["prev_logprobs"] = train_data["prev_logprobs"].tolist()
        log_data["input_lengths"] = input_lengths.tolist()
        metrics = {
            "loss": train_results["loss"].numpy(),
            "grad_norm": train_results["grad_norm"].numpy(),
            "mean_prompt_length": repeated_batch["length"].numpy(),
            "total_num_tokens": input_lengths.numpy(),
        }
        # Store filtered and total rewards to track them separately in the case of dynamic sampling
        if master_config["grpo"]["use_dynamic_sampling"]:
            log_data["filtered_rewards"] = rewards.tolist()
            log_data["rewards"] = repeated_batch["total_reward"].tolist()
            metrics["reward"] = repeated_batch["total_reward"].numpy()
            metrics["filtered_reward"] = rewards.numpy()
        else:
            log_data["rewards"] = rewards.tolist()
            metrics["reward"] = rewards.numpy()

        logger.log_batched_dict_as_jsonl(log_data, f"train_data_step{step}.jsonl")

        metrics.update(train_results["all_mb_metrics"])
        for k, v in metrics.items():
            if k in {
                "lr",
                "wd",
                "reward",
                "filtered_reward",
                "global_valid_seqs",
                "global_valid_toks",
                "mean_prompt_length",
            }:
                metrics[k] = np.mean(v).item()
            else:
                metrics[k] = np.sum(v).item()
        metrics.update(rollout_metrics)
=======
>>>>>>> 5a9f7acc

                ## Checkpointing
                consumed_samples += master_config["grpo"]["num_prompts_per_step"]
                timeout.mark_iteration()

                should_save_by_step = (
                    is_last_step
                    or (total_steps + 1) % master_config["checkpointing"]["save_period"]
                    == 0
                )
                # +1 because step is 0-indexed
                # Check if timeout-based checkpointing is enabled in config.
                should_save_by_timeout = timeout.check_save()

                if master_config["checkpointing"]["enabled"] and (
                    should_save_by_step or should_save_by_timeout
                ):
                    policy.prepare_for_training()

                    # +1 because step is 0-indexed
                    grpo_save_state["current_step"] = current_step + 1
                    grpo_save_state["total_steps"] = total_steps + 1
                    grpo_save_state["current_epoch"] = current_epoch
                    if val_metrics is not None:
                        grpo_save_state["val_reward"] = val_metrics["accuracy"]
                    elif "val_reward" in grpo_save_state:
                        del grpo_save_state["val_reward"]
                    grpo_save_state["consumed_samples"] = consumed_samples

                    if master_config["checkpointing"]["metric_name"] is not None:
                        if (
                            master_config["checkpointing"]["metric_name"]
                            not in grpo_save_state
                        ):
                            warnings.warn(
                                f"You asked to save checkpoints based on {master_config['checkpointing']['metric_name']} but the metric is not found in the save state. "
                                "Saving most recent k checkpoints instead."
                            )
                            master_config["checkpointing"]["metric_name"] = None

<<<<<<< HEAD
        print(f"  • Loss: {metrics['loss']:.4f}")
        if master_config["grpo"]["use_dynamic_sampling"]:
            print(f"  • Avg Filtered Reward: {np.mean(rewards.numpy()):.4f}")
            print(
                f"  • Avg Total Reward: {np.mean(repeated_batch['total_reward'].numpy()):.4f}"
            )
        else:
            print(f"  • Avg Reward: {np.mean(rewards.numpy()):.4f}")
        print(
            f"  • Mean Generation Length: {rollout_metrics['mean_gen_tokens_per_sample']:.4f}"
        )
        if "total_flops" in train_results:
            total_tflops = (
                train_results["total_flops"] / timing_metrics["policy_training"] / 1e12
=======
                    with timer.time("checkpointing"):
                        print(
                            f"Saving checkpoint for step {total_steps + 1}...",
                            flush=True,
                        )
                        checkpoint_path = checkpointer.init_tmp_checkpoint(
                            total_steps + 1, grpo_save_state, master_config
                        )
                        policy.save_checkpoint(
                            weights_path=os.path.join(
                                checkpoint_path, "policy", "weights"
                            ),
                            optimizer_path=os.path.join(
                                checkpoint_path, "policy", "optimizer"
                            ),
                            tokenizer_path=os.path.join(
                                checkpoint_path, "policy", "tokenizer"
                            ),
                        )
                        torch.save(
                            dataloader.state_dict(),
                            os.path.join(checkpoint_path, "train_dataloader.pt"),
                        )
                        checkpointer.finalize_checkpoint(checkpoint_path)

            # Logging
            # Log training data
            log_data = {"content": flat_messages["content"]}
            log_data["rewards"] = rewards.tolist()
            log_data["generation_logprobs"] = train_data["generation_logprobs"].tolist()
            log_data["prev_logprobs"] = train_data["prev_logprobs"].tolist()
            log_data["input_lengths"] = input_lengths.tolist()
            logger.log_batched_dict_as_jsonl(
                log_data, f"train_data_step{total_steps}.jsonl"
>>>>>>> 5a9f7acc
            )

            metrics = {
                "loss": train_results["loss"].numpy(),
                "reward": rewards.numpy(),
                "grad_norm": train_results["grad_norm"].numpy(),
                "mean_prompt_length": repeated_batch["length"].numpy(),
                "total_num_tokens": input_lengths.numpy(),
            }
            metrics.update(train_results["all_mb_metrics"])
            for k, v in metrics.items():
                if k in {
                    "lr",
                    "wd",
                    "reward",
                    "global_valid_seqs",
                    "global_valid_toks",
                    "mean_prompt_length",
                }:
                    metrics[k] = np.mean(v).item()
                else:
                    metrics[k] = np.sum(v).item()
            metrics.update(rollout_metrics)

            timing_metrics: dict[str, float] = timer.get_timing_metrics(
                reduction_op="sum"
            )  # type: ignore
            # track example with high token mult prob error above 1.05
            if metrics["token_mult_prob_error"] > 1.05:
                logger.log_plot_token_mult_prob_error(
                    {
                        "prompt_lengths": repeated_batch["length"],
                        "full_lengths": input_lengths,
                        "generation_logprobs": train_data["generation_logprobs"],
                        "prev_logprobs": train_data["prev_logprobs"],
                        "token_mask": train_data["token_mask"],
                        "sample_mask": train_data["sample_mask"],
                    },
                    total_steps + 1,
                    name="train/token_mult_prob_error_plot_sample",
                )

            print("\n📊 Training Results:")

            print(f"  • Loss: {metrics['loss']:.4f}")
            print(f"  • Avg Reward: {np.mean(rewards.numpy()):.4f}")
            print(
                f"  • Mean Generation Length: {rollout_metrics['mean_gen_tokens_per_sample']:.4f}",
                flush=True,
            )
            if "total_flops" in train_results:
                total_tflops = (
                    train_results["total_flops"]
                    / timing_metrics["policy_training"]
                    / 1e12
                )
                num_ranks = train_results["num_ranks"]
                print(
                    f"  • Training FLOPS: {total_tflops:.2f} TFLOPS ({total_tflops / num_ranks:.2f} TFLOPS per rank)",
                    flush=True,
                )
                if "theoretical_tflops" in train_results:
                    theoretical_tflops = train_results["theoretical_tflops"]
                    print(
                        f"  • Training Model Floating Point Utilization: {100 * total_tflops / theoretical_tflops:.2f}%",
                        flush=True,
                    )
                    metrics["train_fp_utilization"] = total_tflops / theoretical_tflops

            print("\n⏱️  Timing:", flush=True)
            # Display total time first, separately
            total_time = timing_metrics.get("total_step_time", 0)

            total_num_gpus = (
                master_config["cluster"]["num_nodes"]
                * master_config["cluster"]["gpus_per_node"]
            )
            metrics.update(
                {
                    "tokens_per_sec_per_gpu": metrics["total_num_tokens"]
                    / total_time
                    / total_num_gpus
                }
            )

            print(f"  • Total step time: {total_time:.2f}s", flush=True)

            # Display all other timing metrics
            for k, v in sorted(
                timing_metrics.items(), key=lambda item: item[1], reverse=True
            ):
                if k != "total_step_time":
                    percent = (v / total_time * 100) if total_time > 0 else 0
                    print(f"  • {k}: {v:.2f}s ({percent:.1f}%)", flush=True)

            logger.log_metrics(metrics, total_steps + 1, prefix="train")
            logger.log_metrics(timing_metrics, total_steps + 1, prefix="timing/train")

<<<<<<< HEAD
        # Reset the batch and set num_gen_batches to 0
        batch_cache = None
        num_gen_batches = 0

        timer.reset()
        step += 1
        if step >= master_config["grpo"]["max_num_steps"]:
            break
=======
            timer.reset()
            current_step += 1
            total_steps += 1
            if should_save_by_timeout:
                break
            if total_steps >= max_num_steps:
                break

        current_epoch += 1
        current_step = 0  # Reset step counter for new epoch
>>>>>>> 5a9f7acc


def validate(
    policy_generation: GenerationInterface,
    val_dataloader: Optional[StatefulDataLoader],
    tokenizer,
    val_task_to_env: Optional[dict[str, EnvironmentInterface]],
    step: int,
    master_config: MasterConfig,
) -> tuple[dict[str, Any], dict[str, Any]]:
    """Run validation on the validation dataset."""
    if val_dataloader is None:
        assert val_dataloader is not None or master_config["dpo"]["val_period"] == 0, (
            "val_dataloader is None, so dpo.val_period must be 0"
        )
        print("  ⚠️ No validation dataloader provided, skipping validation", flush=True)
        return {}, {}

    timer = Timer()
    with timer.time("total_validation_time"):
        print(f"▶ Starting validation at step {step}...", flush=True)

        total_rewards = []
        total_lengths = []
        all_message_logs = []  # Collect all message logs

        max_batches = (
            master_config["grpo"]["max_val_samples"]
            // master_config["grpo"]["val_batch_size"]
        )
        for batch_idx, val_batch in enumerate(val_dataloader):
            if batch_idx >= max_batches:
                break

            # Generate responses (updates the LLMMessageLogType in batch_with_msg_logs)
            # Use async rollouts if vLLM async engine is enabled
            if _should_use_async_rollouts(master_config):
                val_batch, gen_metrics = run_async_multi_turn_rollout(
                    policy_generation,
                    val_batch,
                    tokenizer,
                    val_task_to_env,
                    max_seq_len=master_config["policy"]["max_total_sequence_length"],
                    max_rollout_turns=master_config["grpo"]["max_rollout_turns"],
                    greedy=False,
                )
            else:
                val_batch, gen_metrics = run_multi_turn_rollout(
                    policy_generation,
                    val_batch,
                    tokenizer,
                    val_task_to_env,
                    max_seq_len=master_config["policy"]["max_total_sequence_length"],
                    max_rollout_turns=master_config["grpo"]["max_rollout_turns"],
                    greedy=False,
                )

            total_rewards.extend(val_batch["total_reward"].tolist())
            total_lengths.append(gen_metrics["mean_gen_tokens_per_sample"])

            # Collect message logs for later display
            to_env = [
                get_keys_from_message_log(
                    val_batch["message_log"][i], ["role", "content"]
                )
                for i in range(len(val_batch["message_log"]))
            ]

            all_message_logs.extend(to_env)

        # Calculate validation metrics
        num_samples = len(total_rewards)
        if num_samples > 0:
            rewards_t = torch.tensor(total_rewards, dtype=torch.float32)
            # Unscaled binary reward values range = {0.0, 1.0}
            correct_response_reward = torch.tensor(1.0, dtype=torch.float32)
            accuracy = (rewards_t == correct_response_reward).float().mean().item()
        else:
            accuracy = 0.0

        avg_length = (
            sum(total_lengths) / len(total_lengths) if len(total_lengths) > 0 else 0.0
        )

        val_metrics = {
            "accuracy": accuracy,
            "avg_length": avg_length,
        }
        # Print sample conversations only once at the end of validation
        try:
            print_message_log_samples(
                all_message_logs,
                total_rewards,
                num_samples=min(
                    master_config["logger"]["num_val_samples_to_print"],
                    len(all_message_logs),
                ),
                step=step,
            )
        except Exception as e:
            print(f"\n  ⚠️ Error displaying message samples: {str(e)}")
            print("  ⚠️ Continuing validation without displaying samples...", flush=True)

    # Get timing metrics
    timing_metrics = timer.get_timing_metrics(reduction_op="sum")
    validation_time = timing_metrics.get("total_validation_time", 0)

    # Print summary of validation results
    print("\n📊 Validation Results:")
    print(f"    • Accuracy: {accuracy:.4f}")
    print(f"    • Average response length: {avg_length:.1f} tokens")
    print(f"    • Samples processed: {len(total_rewards)}", flush=True)

    # Print timing information
    print("\n  ⏱️  Validation Timing:")
    validation_time = timing_metrics.get("total_validation_time", 0)
    print(f"    • Total validation time: {validation_time:.2f}s", flush=True)

    # Make sure to reset the timer after validation
    timer.reset()

    return val_metrics, timing_metrics<|MERGE_RESOLUTION|>--- conflicted
+++ resolved
@@ -91,13 +91,10 @@
     val_at_start: bool
     max_val_samples: int
     seed: int
-<<<<<<< HEAD
+    overlong_filtering: NotRequired[bool]
     reward_shaping: RewardShapingConfig
     reward_scaling: NotRequired[dict[str, float]]
     dapo_batch_multiplier: NotRequired[int]
-=======
-    overlong_filtering: NotRequired[bool]
->>>>>>> 5a9f7acc
 
 
 class GRPOSaveState(TypedDict):
@@ -212,7 +209,6 @@
         collate_fn=rl_collate_fn,
         drop_last=True,
     )
-
     if last_checkpoint_path is not None:
         dataloader_state_dict = torch.load(
             os.path.join(last_checkpoint_path, "train_dataloader.pt")
@@ -428,6 +424,125 @@
 # ===============================================================================
 # Core Algorithm Functions
 # ===============================================================================
+
+
+def dynamic_sampling(
+    repeated_batch: BatchedDataDict[DatumSpec],
+    prompts: torch.Tensor,
+    std: torch.Tensor,
+    baseline: torch.Tensor,
+    num_gen_batches: int,
+    master_config: MasterConfig,
+    timer: Timer,
+    batch_cache: BatchedDataDict[DatumSpec] = None,
+) -> BatchedDataDict[DatumSpec]:
+    """Implements the dynamic sampling algorithm to select prompts with non-zero standard deviation.
+
+    This function filters the current batch to retain only those prompts that have a non-zero standard deviation.
+    If the current batch has fewer number of prompts with non-zero standard deviation than the required batch size, defined as num_prompts_per_step * num_generations_per_prompt,
+    we store it in the batch_cache to be used in later iterations.
+    If the current batch has more number of prompts with non-zero standard deviation than the required batch size, defined as num_prompts_per_step * num_generations_per_prompt,
+    the batch is sliced to ensure batch size is num_prompts_per_step * num_generations_per_prompt.
+    is_batch_complete is set to False to indicate that the current batch is not enough to meet the required batch size. This is used as a signal in the GRPO training loop
+    to continue sampling or proceed to training.
+    This approach is based on the dynamic sampling algorithm from the DAPO paper:
+    https://arxiv.org/pdf/2503.14476.
+
+    Args:
+        repeated_batch (BatchedDataDict[DatumSpec]): The current batch of data containing prompts, responses, rewards, baselines, and std.
+        std (torch.Tensor): Tensor representing the standard deviation for each prompt group.
+        baseline (torch.Tensor): Baseline values for each prompt group.
+        num_gen_batches (int): Number of generation batches processed at the current step.
+        master_config (MasterConfig): Configuration containing GRPO and policy settings.
+        batch_cache (BatchedDataDict[DatumSpec], optional): Cache storing previously selected prompts with non-zero std.
+
+    Returns:
+        tuple: A tuple containing:
+            - repeated_batch (BatchedDataDict[DatumSpec]): Updated batch with selected prompts.
+            - is_batch_complete (bool): Indicates if the batch has enough samples with non-zero std for training.
+            - batch_cache (BatchedDataDict[DatumSpec]): Updated cache for future iterations.
+    """
+    # is_batch_complete is used to indicate if the current batch was able to generate enough prompts with non-zero std.
+    is_batch_complete = True
+
+    # Store the baseline, std and total_reward for the current unfiltered batch.
+    repeated_batch["baseline"] = baseline
+    repeated_batch["std"] = std
+    total_rewards = repeated_batch["total_reward"]
+    # Dynamic sampling algorithm (used in DAPO algorithm)
+    # This block implements dynamic sampling by selecting prompt groups with non-zero std.
+    # If sampled prompts (with non-zero std) are fewer than num_prompts_per_step * num_generations_per_prompt, continue sampling until max_num_gen_batches is reached.
+    if master_config["grpo"]["use_dynamic_sampling"]:
+        with timer.time("dynamic_sampling"):
+            # Get the prompt indices with non-zero std
+            non_zero_std_mask = std != 0.0
+            keep_prompt_indices = torch.arange(
+                len(non_zero_std_mask), device=std.device
+            )[non_zero_std_mask].tolist()
+
+            # Only select the inputs that have non-zero std
+            # total_reward is already a part of repeated_batch so we don't need to add it again
+            repeated_batch = repeated_batch.select_indices(keep_prompt_indices)
+            repeated_batch["std"] = std[keep_prompt_indices]
+            repeated_batch["baseline"] = baseline[keep_prompt_indices]
+
+            # Store filtered and total rewards to track them separately
+            filtered_rewards = repeated_batch["total_reward"]
+            repeated_batch["total_reward"] = total_rewards
+            repeated_batch["filtered_reward"] = filtered_rewards
+
+            # Store the total_reward for the current filtered batch.
+            # If none of the prompts in current batch have non-zero std, repeated_batch.size will be 0.
+            # In this case, the current batch will be ignored and the next batch will be processed and we generate responses for it.
+            if repeated_batch.size > 0:
+                # Concatenate the previous partially filled batch with the current batch. This serves as a cache to store and collect the prompts with non-zero std.
+                # This is used in the next iteration when the current batch is not enough to fill the buffer.
+                batch_cache = (
+                    repeated_batch
+                    if batch_cache is None
+                    else BatchedDataDict.from_batches([batch_cache, repeated_batch])
+                )
+                repeated_batch = batch_cache
+
+            generation_sample_buffer_size = repeated_batch.size
+            train_prompts_size = (
+                master_config["grpo"]["num_prompts_per_step"]
+                * master_config["grpo"]["num_generations_per_prompt"]
+            )
+
+            # If the generation samples size is smaller than a fixed threshold (train_prompts_size), keep generating by processing the next batch
+            if generation_sample_buffer_size < train_prompts_size:
+                max_num_gen_batches = master_config["grpo"].get(
+                    "max_num_gen_batches", 0
+                )
+                if max_num_gen_batches <= 0 or num_gen_batches <= max_num_gen_batches:
+                    print(
+                        f"Generation sample buffer size: {generation_sample_buffer_size} is smaller than train_prompts_size: {train_prompts_size}. Processed {num_gen_batches} batches so far out of {max_num_gen_batches}."
+                    )
+                    is_batch_complete = False
+                else:
+                    raise ValueError(
+                        f"Dynamic sampling has reached the maximum allowed number of batches ({max_num_gen_batches}). Consider evaluating the complexity of your data or adjusting the num_prompts_per_step or num_generations_per_prompt parameters to enhance the diversity of the samples."
+                    )
+            else:
+                #  Slice the batch, rewards, baselines and std to ensure batch size is train_prompts_size
+                repeated_batch = repeated_batch.slice(0, train_prompts_size)
+
+    return repeated_batch, is_batch_complete, batch_cache
+
+
+def scale_rewards(
+    repeated_batch: BatchedDataDict[DatumSpec], master_config: MasterConfig
+) -> BatchedDataDict[DatumSpec]:
+    """Scale the rewards according to the reward_scaling config."""
+    # For math environments, correct answers get a reward of 1.0 and incorrect answers get a reward of 0.0.
+    # We scale the rewards according to the reward_scaling config.
+    if master_config["grpo"]["reward_scaling"]["enabled"]:
+        rewards = repeated_batch["total_reward"]
+        rewards[rewards == 1.0] = master_config["grpo"]["reward_scaling"]["correct"]
+        rewards[rewards == 0.0] = master_config["grpo"]["reward_scaling"]["incorrect"]
+        repeated_batch["total_reward"] = rewards
+    return repeated_batch
 
 
 def _should_use_async_rollouts(master_config: MasterConfig) -> bool:
@@ -521,125 +636,6 @@
 # ===============================================================================
 # Training & Validation
 # ===============================================================================
-
-
-def dynamic_sampling(
-    repeated_batch: BatchedDataDict[DatumSpec],
-    prompts: torch.Tensor,
-    std: torch.Tensor,
-    baseline: torch.Tensor,
-    num_gen_batches: int,
-    master_config: MasterConfig,
-    timer: Timer,
-    batch_cache: BatchedDataDict[DatumSpec] = None,
-) -> BatchedDataDict[DatumSpec]:
-    """Implements the dynamic sampling algorithm to select prompts with non-zero standard deviation.
-
-    This function filters the current batch to retain only those prompts that have a non-zero standard deviation.
-    If the current batch has fewer number of prompts with non-zero standard deviation than the required batch size, defined as num_prompts_per_step * num_generations_per_prompt,
-    we store it in the batch_cache to be used in later iterations.
-    If the current batch has more number of prompts with non-zero standard deviation than the required batch size, defined as num_prompts_per_step * num_generations_per_prompt,
-    the batch is sliced to ensure batch size is num_prompts_per_step * num_generations_per_prompt.
-    is_batch_complete is set to False to indicate that the current batch is not enough to meet the required batch size. This is used as a signal in the GRPO training loop
-    to continue sampling or proceed to training.
-    This approach is based on the dynamic sampling algorithm from the DAPO paper:
-    https://arxiv.org/pdf/2503.14476.
-
-    Args:
-        repeated_batch (BatchedDataDict[DatumSpec]): The current batch of data containing prompts, responses, rewards, baselines, and std.
-        std (torch.Tensor): Tensor representing the standard deviation for each prompt group.
-        baseline (torch.Tensor): Baseline values for each prompt group.
-        num_gen_batches (int): Number of generation batches processed at the current step.
-        master_config (MasterConfig): Configuration containing GRPO and policy settings.
-        batch_cache (BatchedDataDict[DatumSpec], optional): Cache storing previously selected prompts with non-zero std.
-
-    Returns:
-        tuple: A tuple containing:
-            - repeated_batch (BatchedDataDict[DatumSpec]): Updated batch with selected prompts.
-            - is_batch_complete (bool): Indicates if the batch has enough samples with non-zero std for training.
-            - batch_cache (BatchedDataDict[DatumSpec]): Updated cache for future iterations.
-    """
-    # is_batch_complete is used to indicate if the current batch was able to generate enough prompts with non-zero std.
-    is_batch_complete = True
-
-    # Store the baseline, std and total_reward for the current unfiltered batch.
-    repeated_batch["baseline"] = baseline
-    repeated_batch["std"] = std
-    total_rewards = repeated_batch["total_reward"]
-    # Dynamic sampling algorithm (used in DAPO algorithm)
-    # This block implements dynamic sampling by selecting prompt groups with non-zero std.
-    # If sampled prompts (with non-zero std) are fewer than num_prompts_per_step * num_generations_per_prompt, continue sampling until max_num_gen_batches is reached.
-    if master_config["grpo"]["use_dynamic_sampling"]:
-        with timer.time("dynamic_sampling"):
-            # Get the prompt indices with non-zero std
-            non_zero_std_mask = std != 0.0
-            keep_prompt_indices = torch.arange(
-                len(non_zero_std_mask), device=std.device
-            )[non_zero_std_mask].tolist()
-
-            # Only select the inputs that have non-zero std
-            # total_reward is already a part of repeated_batch so we don't need to add it again
-            repeated_batch = repeated_batch.select_indices(keep_prompt_indices)
-            repeated_batch["std"] = std[keep_prompt_indices]
-            repeated_batch["baseline"] = baseline[keep_prompt_indices]
-
-            # Store filtered and total rewards to track them separately
-            filtered_rewards = repeated_batch["total_reward"]
-            repeated_batch["total_reward"] = total_rewards
-            repeated_batch["filtered_reward"] = filtered_rewards
-
-            # Store the total_reward for the current filtered batch.
-            # If none of the prompts in current batch have non-zero std, repeated_batch.size will be 0.
-            # In this case, the current batch will be ignored and the next batch will be processed and we generate responses for it.
-            if repeated_batch.size > 0:
-                # Concatenate the previous partially filled batch with the current batch. This serves as a cache to store and collect the prompts with non-zero std.
-                # This is used in the next iteration when the current batch is not enough to fill the buffer.
-                batch_cache = (
-                    repeated_batch
-                    if batch_cache is None
-                    else BatchedDataDict.from_batches([batch_cache, repeated_batch])
-                )
-                repeated_batch = batch_cache
-
-            generation_sample_buffer_size = repeated_batch.size
-            train_prompts_size = (
-                master_config["grpo"]["num_prompts_per_step"]
-                * master_config["grpo"]["num_generations_per_prompt"]
-            )
-
-            # If the generation samples size is smaller than a fixed threshold (train_prompts_size), keep generating by processing the next batch
-            if generation_sample_buffer_size < train_prompts_size:
-                max_num_gen_batches = master_config["grpo"].get(
-                    "max_num_gen_batches", 0
-                )
-                if max_num_gen_batches <= 0 or num_gen_batches <= max_num_gen_batches:
-                    print(
-                        f"Generation sample buffer size: {generation_sample_buffer_size} is smaller than train_prompts_size: {train_prompts_size}. Processed {num_gen_batches} batches so far out of {max_num_gen_batches}."
-                    )
-                    is_batch_complete = False
-                else:
-                    raise ValueError(
-                        f"Dynamic sampling has reached the maximum allowed number of batches ({max_num_gen_batches}). Consider evaluating the complexity of your data or adjusting the num_prompts_per_step or num_generations_per_prompt parameters to enhance the diversity of the samples."
-                    )
-            else:
-                #  Slice the batch, rewards, baselines and std to ensure batch size is train_prompts_size
-                repeated_batch = repeated_batch.slice(0, train_prompts_size)
-
-    return repeated_batch, is_batch_complete, batch_cache
-
-
-def scale_rewards(
-    repeated_batch: BatchedDataDict[DatumSpec], master_config: MasterConfig
-) -> BatchedDataDict[DatumSpec]:
-    """Scale the rewards according to the reward_scaling config."""
-    # For math environments, correct answers get a reward of 1.0 and incorrect answers get a reward of 0.0.
-    # We scale the rewards according to the reward_scaling config.
-    if master_config["grpo"]["reward_scaling"]["enabled"]:
-        rewards = repeated_batch["total_reward"]
-        rewards[rewards == 1.0] = master_config["grpo"]["reward_scaling"]["correct"]
-        rewards[rewards == 0.0] = master_config["grpo"]["reward_scaling"]["incorrect"]
-        repeated_batch["total_reward"] = rewards
-    return repeated_batch
 
 
 def grpo_train(
@@ -710,70 +706,14 @@
         logger.log_metrics(val_metrics, current_step, prefix="validation")
         logger.log_metrics(validation_timings, current_step, prefix="timing/validation")
 
-<<<<<<< HEAD
-    # batch cache is used for DAPO. We store prompts with non-zero standard deviation in this cache.
-    batch_cache: BatchedDataDict[DatumSpec] = None
-    # This is the number of batches we processed so far at each step to generate responses whose std is non-zero. Maximum threshold is set by max_num_gen_batches. Used in the case of dynamic sampling.
-    num_gen_batches = 0
-    # Run grpo/dapo training loop (single-turn)
-    for batch in dataloader:
-        print(
-            f"\n{'=' * 25} Step {step + 1}/{min(len(dataloader), master_config['grpo']['max_num_steps'])} {'=' * 25}"
-        )
-        maybe_gpu_profile_step(policy, step + 1)
-        if policy != policy_generation:
-            maybe_gpu_profile_step(policy_generation, step + 1)
-        val_metrics, validation_timings = None, None
-
-        with timer.time("total_step_time"):
-            # Prepare batch
-            print("▶ Preparing batch...")
-            with timer.time("data_processing"):
-                # Repeat batch items
-                repeated_batch: BatchedDataDict[DatumSpec] = batch.repeat_interleave(
-                    master_config["grpo"]["num_generations_per_prompt"]
-                )
-                # Convert LLMMessageLogType to FlatMessagesType for generation
-                batched_flat, input_lengths = batched_message_log_to_flat_message(
-                    repeated_batch["message_log"],
-                    pad_value_dict={"token_ids": tokenizer.pad_token_id},
-                )
-                input_ids = batched_flat["token_ids"]
-
-            # Generate responses - this updates the LLMMessageLogType in repeated_batch
-            print(f"▶ Generating responses for batch of size {repeated_batch.size}...")
-            with timer.time("prepare_for_generation"):
-                if NEED_REFIT and POLICY_GENERATION_STALE:
-                    refit_policy_generation(
-                        policy, policy_generation, colocated_inference, timer=timer
-                    )
-                    POLICY_GENERATION_STALE = False
-                else:
-                    policy_generation.prepare_for_generation()
-
-            num_gen_batches += 1
-            with timer.time("generation"):
-                # Use async rollouts if vLLM async engine is enabled
-                if _should_use_async_rollouts(master_config):
-                    (
-                        repeated_batch,
-                        rollout_metrics,
-                    ) = run_async_multi_turn_rollout(
-                        policy_generation=policy_generation,
-                        input_batch=repeated_batch,
-                        tokenizer=tokenizer,
-                        task_to_env=task_to_env,
-                        max_seq_len=master_config["policy"][
-                            "max_total_sequence_length"
-                        ],
-                        max_rollout_turns=master_config["grpo"]["max_rollout_turns"],
-                        greedy=False,
-=======
     while current_epoch < max_num_epochs and total_steps < max_num_steps:
         print(f"\n{'=' * 25} Epoch {current_epoch + 1}/{max_num_epochs} {'=' * 25}")
-        # Run grpo training (single-turn)
-        batch: BatchedDataDict[DatumSpec]
-
+        # batch cache is used for DAPO. We store prompts with non-zero standard deviation in this cache.
+        batch_cache: BatchedDataDict[DatumSpec] = None
+        # This is the number of batches we processed so far at each step to generate responses whose std is non-zero. Maximum threshold is set by max_num_gen_batches. Used in the case of dynamic sampling.
+        num_gen_batches = 0
+
+        # Run grpo/dapo training loop (single-turn)
         for batch in dataloader:
             print(
                 f"\n{'=' * 25} Step {current_step + 1}/{min(len(dataloader), max_num_steps)} {'=' * 25}",
@@ -793,68 +733,13 @@
                         batch.repeat_interleave(
                             master_config["grpo"]["num_generations_per_prompt"]
                         )
->>>>>>> 5a9f7acc
                     )
                     # Convert LLMMessageLogType to FlatMessagesType for generation
                     batched_flat, input_lengths = batched_message_log_to_flat_message(
                         repeated_batch["message_log"],
                         pad_value_dict={"token_ids": tokenizer.pad_token_id},
                     )
-<<<<<<< HEAD
-
-                policy_generation.finish_generation()
-
-            repeated_batch = scale_rewards(repeated_batch, master_config)
-            # Process rewards with custom reward function
-            if master_config["grpo"]["reward_shaping"]["enabled"]:
-                repeated_batch = apply_reward_shaping(
-                    repeated_batch, master_config["grpo"]["reward_shaping"]
-                )
-
-            # Calculate rewards & advantages
-            print("▶ Processing rewards...")
-            with timer.time("reward_calculation"):
-                # Extract rewards from final_batch
-                rewards = repeated_batch["total_reward"]
-
-                print("▶ Computing advantages...")
-                baseline, std = calculate_baseline_and_std_per_prompt(
-                    input_ids,
-                    rewards,
-                    torch.ones_like(rewards),
-                    leave_one_out_baseline=master_config["grpo"][
-                        "use_leave_one_out_baseline"
-                    ],
-                )
-
-                # Apply dynamic sampling to filter prompts with non-zero std (DAPO algorithm)
-                repeated_batch, is_batch_complete, batch_cache = dynamic_sampling(
-                    repeated_batch,
-                    input_ids,
-                    std,
-                    baseline,
-                    num_gen_batches,
-                    master_config,
-                    timer,
-                    batch_cache,
-                )
-                # Get the updated rewards and baselines. For DAPO, these rewards and baselines only correspond to the prompts with non-zero std.
-                rewards = (
-                    repeated_batch["total_reward"]
-                    if not master_config["grpo"]["use_dynamic_sampling"]
-                    else repeated_batch["filtered_reward"]
-                )
-                baseline = repeated_batch["baseline"]
-                std = repeated_batch["std"]
-
-                # If the current batch is not enough to fill the buffer during dynamic sampling, we update the cache and process the next batch.
-                if not is_batch_complete:
-                    continue
-
-                advantages = (rewards - baseline).unsqueeze(-1)
-=======
                     input_ids = batched_flat["token_ids"]
->>>>>>> 5a9f7acc
 
                 # Generate responses - this updates the LLMMessageLogType in repeated_batch
                 print(
@@ -870,6 +755,7 @@
                     else:
                         policy_generation.prepare_for_generation()
 
+                num_gen_batches += 1
                 with timer.time("generation"):
                     # Use async rollouts if vLLM async engine is enabled
                     if _should_use_async_rollouts(master_config):
@@ -905,6 +791,13 @@
                         )
                     policy_generation.finish_generation()
 
+                repeated_batch = scale_rewards(repeated_batch, master_config)
+                # Process rewards with custom reward function
+                if master_config["grpo"]["reward_shaping"]["enabled"]:
+                    repeated_batch = apply_reward_shaping(
+                        repeated_batch, master_config["grpo"]["reward_shaping"]
+                    )
+
                 # Calculate rewards & advantages
                 print("▶ Processing rewards...,", flush=True)
                 with timer.time("reward_calculation"):
@@ -920,6 +813,29 @@
                             "use_leave_one_out_baseline"
                         ],
                     )
+                    # Apply dynamic sampling to filter prompts with non-zero std (DAPO algorithm)
+                    repeated_batch, is_batch_complete, batch_cache = dynamic_sampling(
+                        repeated_batch,
+                        input_ids,
+                        std,
+                        baseline,
+                        num_gen_batches,
+                        master_config,
+                        timer,
+                        batch_cache,
+                    )
+                    # Get the updated rewards and baselines. For DAPO, these rewards and baselines only correspond to the prompts with non-zero std.
+                    rewards = (
+                        repeated_batch["total_reward"]
+                        if not master_config["grpo"]["use_dynamic_sampling"]
+                        else repeated_batch["filtered_reward"]
+                    )
+                    baseline = repeated_batch["baseline"]
+                    std = repeated_batch["std"]
+
+                    # If the current batch is not enough to fill the buffer during dynamic sampling, we update the cache and process the next batch.
+                    if not is_batch_complete:
+                        continue
                     advantages = (rewards - baseline).unsqueeze(-1)
 
                     if master_config["grpo"]["normalize_rewards"]:
@@ -1036,50 +952,6 @@
                     logger.log_metrics(
                         val_metrics, total_steps + 1, prefix="validation"
                     )
-<<<<<<< HEAD
-                    checkpointer.finalize_checkpoint(checkpoint_path)
-
-        # Logging
-        # Log training data
-        log_data = {"content": flat_messages["content"]}
-        log_data["generation_logprobs"] = train_data["generation_logprobs"].tolist()
-        log_data["prev_logprobs"] = train_data["prev_logprobs"].tolist()
-        log_data["input_lengths"] = input_lengths.tolist()
-        metrics = {
-            "loss": train_results["loss"].numpy(),
-            "grad_norm": train_results["grad_norm"].numpy(),
-            "mean_prompt_length": repeated_batch["length"].numpy(),
-            "total_num_tokens": input_lengths.numpy(),
-        }
-        # Store filtered and total rewards to track them separately in the case of dynamic sampling
-        if master_config["grpo"]["use_dynamic_sampling"]:
-            log_data["filtered_rewards"] = rewards.tolist()
-            log_data["rewards"] = repeated_batch["total_reward"].tolist()
-            metrics["reward"] = repeated_batch["total_reward"].numpy()
-            metrics["filtered_reward"] = rewards.numpy()
-        else:
-            log_data["rewards"] = rewards.tolist()
-            metrics["reward"] = rewards.numpy()
-
-        logger.log_batched_dict_as_jsonl(log_data, f"train_data_step{step}.jsonl")
-
-        metrics.update(train_results["all_mb_metrics"])
-        for k, v in metrics.items():
-            if k in {
-                "lr",
-                "wd",
-                "reward",
-                "filtered_reward",
-                "global_valid_seqs",
-                "global_valid_toks",
-                "mean_prompt_length",
-            }:
-                metrics[k] = np.mean(v).item()
-            else:
-                metrics[k] = np.sum(v).item()
-        metrics.update(rollout_metrics)
-=======
->>>>>>> 5a9f7acc
 
                 ## Checkpointing
                 consumed_samples += master_config["grpo"]["num_prompts_per_step"]
@@ -1120,22 +992,6 @@
                             )
                             master_config["checkpointing"]["metric_name"] = None
 
-<<<<<<< HEAD
-        print(f"  • Loss: {metrics['loss']:.4f}")
-        if master_config["grpo"]["use_dynamic_sampling"]:
-            print(f"  • Avg Filtered Reward: {np.mean(rewards.numpy()):.4f}")
-            print(
-                f"  • Avg Total Reward: {np.mean(repeated_batch['total_reward'].numpy()):.4f}"
-            )
-        else:
-            print(f"  • Avg Reward: {np.mean(rewards.numpy()):.4f}")
-        print(
-            f"  • Mean Generation Length: {rollout_metrics['mean_gen_tokens_per_sample']:.4f}"
-        )
-        if "total_flops" in train_results:
-            total_tflops = (
-                train_results["total_flops"] / timing_metrics["policy_training"] / 1e12
-=======
                     with timer.time("checkpointing"):
                         print(
                             f"Saving checkpoint for step {total_steps + 1}...",
@@ -1164,22 +1020,29 @@
             # Logging
             # Log training data
             log_data = {"content": flat_messages["content"]}
-            log_data["rewards"] = rewards.tolist()
             log_data["generation_logprobs"] = train_data["generation_logprobs"].tolist()
             log_data["prev_logprobs"] = train_data["prev_logprobs"].tolist()
             log_data["input_lengths"] = input_lengths.tolist()
-            logger.log_batched_dict_as_jsonl(
-                log_data, f"train_data_step{total_steps}.jsonl"
->>>>>>> 5a9f7acc
-            )
 
             metrics = {
                 "loss": train_results["loss"].numpy(),
-                "reward": rewards.numpy(),
                 "grad_norm": train_results["grad_norm"].numpy(),
                 "mean_prompt_length": repeated_batch["length"].numpy(),
                 "total_num_tokens": input_lengths.numpy(),
             }
+            # Store filtered and total rewards to track them separately in the case of dynamic sampling
+            if master_config["grpo"]["use_dynamic_sampling"]:
+                log_data["filtered_rewards"] = rewards.tolist()
+                log_data["rewards"] = repeated_batch["total_reward"].tolist()
+                metrics["reward"] = repeated_batch["total_reward"].numpy()
+                metrics["filtered_reward"] = rewards.numpy()
+            else:
+                log_data["rewards"] = rewards.tolist()
+                metrics["reward"] = rewards.numpy()
+
+            logger.log_batched_dict_as_jsonl(
+                log_data, f"train_data_step{total_steps}.jsonl"
+            )
             metrics.update(train_results["all_mb_metrics"])
             for k, v in metrics.items():
                 if k in {
@@ -1216,7 +1079,13 @@
             print("\n📊 Training Results:")
 
             print(f"  • Loss: {metrics['loss']:.4f}")
-            print(f"  • Avg Reward: {np.mean(rewards.numpy()):.4f}")
+            if master_config["grpo"]["use_dynamic_sampling"]:
+                print(f"  • Avg Filtered Reward: {np.mean(rewards.numpy()):.4f}")
+                print(
+                    f"  • Avg Total Reward: {np.mean(repeated_batch['total_reward'].numpy()):.4f}"
+                )
+            else:
+                print(f"  • Avg Reward: {np.mean(rewards.numpy()):.4f}")
             print(
                 f"  • Mean Generation Length: {rollout_metrics['mean_gen_tokens_per_sample']:.4f}",
                 flush=True,
@@ -1269,16 +1138,10 @@
             logger.log_metrics(metrics, total_steps + 1, prefix="train")
             logger.log_metrics(timing_metrics, total_steps + 1, prefix="timing/train")
 
-<<<<<<< HEAD
-        # Reset the batch and set num_gen_batches to 0
-        batch_cache = None
-        num_gen_batches = 0
-
-        timer.reset()
-        step += 1
-        if step >= master_config["grpo"]["max_num_steps"]:
-            break
-=======
+            # Reset the batch and set num_gen_batches to 0
+            batch_cache = None
+            num_gen_batches = 0
+
             timer.reset()
             current_step += 1
             total_steps += 1
@@ -1289,7 +1152,6 @@
 
         current_epoch += 1
         current_step = 0  # Reset step counter for new epoch
->>>>>>> 5a9f7acc
 
 
 def validate(
@@ -1378,6 +1240,7 @@
             "accuracy": accuracy,
             "avg_length": avg_length,
         }
+
         # Print sample conversations only once at the end of validation
         try:
             print_message_log_samples(
