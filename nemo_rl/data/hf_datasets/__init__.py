--- conflicted
+++ resolved
@@ -13,11 +13,8 @@
 # limitations under the License.
 
 from nemo_rl.data.hf_datasets.chat_templates import COMMON_CHAT_TEMPLATES
-<<<<<<< HEAD
+from nemo_rl.data.hf_datasets.clevr import CLEVRCoGenTDataset
 from nemo_rl.data.hf_datasets.dapo_math import DAPOMath17KDataset
-=======
-from nemo_rl.data.hf_datasets.clevr import CLEVRCoGenTDataset
->>>>>>> 38e9ef10
 from nemo_rl.data.hf_datasets.dpo import DPODataset
 from nemo_rl.data.hf_datasets.helpsteer3 import HelpSteer3Dataset
 from nemo_rl.data.hf_datasets.oai_format_dataset import OpenAIFormatDataset
@@ -37,11 +34,8 @@
     "OpenMathInstruct2Dataset",
     "PromptResponseDataset",
     "SquadDataset",
-<<<<<<< HEAD
     "DAPOMath17KDataset",
-=======
     "Tulu3PreferenceDataset",
->>>>>>> 38e9ef10
     "COMMON_CHAT_TEMPLATES",
     "CLEVRCoGenTDataset",
 ]